<<<<<<< HEAD
import logging
from typing import TypeVar, Generic
=======
from collections.abc import AsyncGenerator
from typing import Generic, TypeVar
>>>>>>> a2d98c6f

from app.event_system.domain.consumer_port import ConsumerPort
from app.event_system.domain.events import CompletedEvent, EventBase

from .in_memory_broker import InMemoryBroker

E = TypeVar("E", bound=EventBase)


class InMemoryConsumer(ConsumerPort[E], Generic[E]):
    """
    An in-memory, asyncio-based implementation of the ConsumerPort.
    It uses an InMemoryBroker to consume events as an async generator.
    """

    def __init__(self, broker: InMemoryBroker[E]) -> None:
        self.broker = broker

    async def consume(self, topic: str) -> AsyncGenerator[E, None]:
        """
        Consumes events from the specified topic as an async generator.
        Yields events one by one, allowing for flexible event processing.
        """
        queue = await self.broker.get_queue(topic)

        while True:
            event = await queue.get()
<<<<<<< HEAD
            logging.info(f"Consumed from {topic}: {event.__class__.__name__}(id={event.event_id}, content={event})")
=======
            print(f"Consumed from {topic}: {event.__class__.__name__}(id={event.event_id})")

            # When CompletedEvent is received, end the stream
            if isinstance(event, CompletedEvent):
                print("Completed event received, ending stream")
                queue.task_done()
                break

            # 이벤트를 yield하여 스트림으로 처리
            yield event
>>>>>>> a2d98c6f
            queue.task_done()<|MERGE_RESOLUTION|>--- conflicted
+++ resolved
@@ -1,10 +1,6 @@
-<<<<<<< HEAD
 import logging
 from typing import TypeVar, Generic
-=======
 from collections.abc import AsyncGenerator
-from typing import Generic, TypeVar
->>>>>>> a2d98c6f
 
 from app.event_system.domain.consumer_port import ConsumerPort
 from app.event_system.domain.events import CompletedEvent, EventBase
@@ -32,18 +28,15 @@
 
         while True:
             event = await queue.get()
-<<<<<<< HEAD
             logging.info(f"Consumed from {topic}: {event.__class__.__name__}(id={event.event_id}, content={event})")
-=======
-            print(f"Consumed from {topic}: {event.__class__.__name__}(id={event.event_id})")
-
+            queue.task_done()
+            
             # When CompletedEvent is received, end the stream
             if isinstance(event, CompletedEvent):
-                print("Completed event received, ending stream")
+                logging.info("Completed event received, ending stream")
                 queue.task_done()
                 break
 
             # 이벤트를 yield하여 스트림으로 처리
             yield event
->>>>>>> a2d98c6f
             queue.task_done()
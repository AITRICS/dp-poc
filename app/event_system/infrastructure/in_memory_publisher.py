<<<<<<< HEAD
import logging
from typing import TypeVar, Generic
=======
from typing import Generic, TypeVar
>>>>>>> a2d98c6f

from app.event_system.domain.events import EventBase
from app.event_system.domain.publisher_port import PublisherPort

from .in_memory_broker import InMemoryBroker

E = TypeVar("E", bound=EventBase)


class InMemoryPublisher(PublisherPort[E], Generic[E]):
    """
    An in-memory, asyncio-based implementation of the PublisherPort.
    It uses an InMemoryBroker to publish events.
    """

    def __init__(self, broker: InMemoryBroker[E]):
        self.broker = broker

    async def publish(self, topic: str, event: E) -> None:
        queue = await self.broker.get_queue(topic)
        await queue.put(event)
        logging.info(f"Published to {topic}: {event.__class__.__name__}(id={event.event_id})")<|MERGE_RESOLUTION|>--- conflicted
+++ resolved
@@ -1,9 +1,5 @@
-<<<<<<< HEAD
 import logging
 from typing import TypeVar, Generic
-=======
-from typing import Generic, TypeVar
->>>>>>> a2d98c6f
 
 from app.event_system.domain.events import EventBase
 from app.event_system.domain.publisher_port import PublisherPort

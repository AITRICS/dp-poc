--- conflicted
+++ resolved
@@ -1,9 +1,6 @@
 import asyncio
-<<<<<<< HEAD
 import logging
 from dataclasses import dataclass
-=======
->>>>>>> a2d98c6f
 
 from app.event_system.domain.events import CompletedEvent, EventBase
 from app.event_system.infrastructure.in_memory_broker import InMemoryBroker
@@ -49,14 +46,9 @@
 
     topic = "data_pipeline_events"
 
-<<<<<<< HEAD
     # 3. Start the consumer in the background
     logging.info("Starting consumer task...")
     consumer_task = asyncio.create_task(consumer.consume(topic))
-=======
-    # 3. Start consuming events in the background
-    consumer_task = asyncio.create_task(consume_events(consumer, topic))
->>>>>>> a2d98c6f
 
     # Give the consumer a moment to start up
     await asyncio.sleep(0.1)
@@ -74,15 +66,12 @@
     # 6. Wait for the consumer to finish processing
     await consumer_task
 
-<<<<<<< HEAD
     # 6. Gracefully shut down the consumer
     consumer_task.cancel()
     try:
         await consumer_task
     except asyncio.CancelledError:
         logging.info("Consumer task has been successfully cancelled.")
-=======
->>>>>>> a2d98c6f
 
 if __name__ == "__main__":
     # Configure logging
